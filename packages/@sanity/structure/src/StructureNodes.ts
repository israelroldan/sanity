--- conflicted
+++ resolved
@@ -61,10 +61,6 @@
   | ListBuilder
   | DocumentListBuilder
   | DocumentTypeListBuilder
-<<<<<<< HEAD
-  | EditorBuilder
-=======
->>>>>>> 7618cad6
   | DocumentBuilder
   | ComponentBuilder
 
@@ -74,10 +70,6 @@
   | CollectionBuilder
   | ComponentBuilder
   | DocumentBuilder
-<<<<<<< HEAD
-  | EditorBuilder
-=======
->>>>>>> 7618cad6
   | DocumentListBuilder
   | DocumentListItemBuilder
   | ListItemBuilder
