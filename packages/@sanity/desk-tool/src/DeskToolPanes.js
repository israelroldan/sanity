--- conflicted
+++ resolved
@@ -3,19 +3,11 @@
 import {sumBy} from 'lodash'
 import {Observable, merge, of} from 'rxjs'
 import {map, mapTo, delay, share, debounceTime, distinctUntilChanged} from 'rxjs/operators'
-<<<<<<< HEAD
-import {StateLink} from 'part:@sanity/base/router'
-=======
->>>>>>> 7618cad6
 import SplitController from 'part:@sanity/components/panes/split-controller'
 import SplitPaneWrapper from 'part:@sanity/components/panes/split-pane-wrapper'
 import LoadingPane from './pane/LoadingPane'
 import Pane from './pane/Pane'
-<<<<<<< HEAD
-import {PaneRouterContext, LOADING_PANE} from './index'
-=======
 import {PaneRouterContext, getPaneRouterContextFactory, LOADING_PANE} from './index'
->>>>>>> 7618cad6
 
 const COLLAPSED_WIDTH = 55
 const BREAKPOINT_SCREEN_MEDIUM = 512
@@ -100,12 +92,8 @@
             })
           )
         ),
-<<<<<<< HEAD
-        editDocumentId: PropTypes.string
-=======
         payload: PropTypes.object,
         params: PropTypes.object
->>>>>>> 7618cad6
       })
     }).isRequired
   }
@@ -122,135 +110,7 @@
 
   userCollapsedPanes = []
 
-<<<<<<< HEAD
-  // Memoized copy of contexts
-  paneRouterContexts = new Map()
-
-  getPaneRouterContext = (groupIndex, siblingIndex, flatIndex) => {
-    const key = `${flatIndex}-${groupIndex}[${siblingIndex}]`
-    if (this.paneRouterContexts.has(key)) {
-      return this.paneRouterContexts.get(key)
-    }
-
-    const modifyCurrentGroup = modifier => {
-      const {router} = this.props
-      const newPanes = (router.state.panes || []).slice()
-      const group = newPanes[groupIndex].slice()
-      newPanes.splice(groupIndex, 1, modifier(group, group[siblingIndex]))
-
-      const newRouterState = {...router.state, panes: newPanes}
-      router.navigate(newRouterState)
-      return newRouterState
-    }
-
-    const ctx = {
-      // Zero-based index (position) of pane, visually
-      index: flatIndex,
-
-      // Zero-based index of pane group (within URL structure)
-      groupIndex,
-
-      // Zero-based index of pane within sibling group
-      siblingIndex,
-
-      getPayload: () => (this.props.router.state.panes || [])[groupIndex][siblingIndex].payload,
-
-      // Curried StateLink that passes the correct state automatically
-      ChildLink: ({childId, childPayload, ...props}) => {
-        const oldPanes = this.props.router.state.panes || []
-        const panes = oldPanes
-          .slice(0, groupIndex + 1)
-          .concat([[{id: childId, payload: childPayload}]])
-
-        return <StateLink {...props} state={{panes}} />
-      },
-
-      // Get the current pane ID and parameters
-      getCurrentPane: () => {
-        const routerGroups = this.props.router.state.panes || []
-        const routerGroup = routerGroups[groupIndex]
-        const routerPane = routerGroup && routerGroup[siblingIndex]
-        const childGroup = routerGroups[groupIndex + 1] || []
-
-        return {
-          pane: this.props.panes[flatIndex],
-          router: routerPane,
-          child: childGroup[0],
-          siblings: routerGroup
-        }
-      },
-
-      // Replaces the current pane with a new one
-      replaceCurrentPane: (itemId, payload) => {
-        const {router} = this.props
-        const {editDocumentId} = router.state
-        if (editDocumentId) {
-          router.navigate({...router.state, editDocumentId: itemId})
-        } else {
-          modifyCurrentGroup(() => [{id: itemId, payload}])
-        }
-      },
-
-      // Removes the current pane from the group
-      closeCurrentPane: () => {
-        modifyCurrentGroup((siblings, item) => siblings.filter(sibling => sibling !== item))
-      },
-
-      // Replace or create a child pane with the given id and parameters
-      replaceChildPane: (itemId, payload) => {
-        const {router} = this.props
-        const {editDocumentId, panes} = router.state
-
-        if (editDocumentId) {
-          router.navigate({...router.state, editDocumentId: itemId})
-        } else {
-          const newPanes = panes.slice()
-          newPanes.splice(groupIndex + 1, 1, [{id: itemId, payload}])
-          router.navigate({...router.state, panes: newPanes})
-        }
-      },
-
-      // Duplicate the current pane, with optional overrides for item ID and parameters
-      duplicateCurrentPane: (itemId, payload, params = {}) => {
-        modifyCurrentGroup((siblings, item) => [
-          ...siblings,
-
-          {
-            ...item,
-            id: itemId || item.id,
-            payload: payload || item.payload,
-            params: params || item.params
-          }
-        ])
-      },
-
-      setPaneView: viewId => {
-        modifyCurrentGroup((siblings, item) => {
-          const newGroup = siblings.slice()
-          const newItem = {...item, params: viewId ? {view: viewId} : {}}
-          newGroup.splice(siblingIndex, 1, newItem)
-          return newGroup
-        })
-      },
-
-      getPaneView: () => {
-        const panes = this.props.router.state.panes || []
-        const group = panes[groupIndex] || []
-        const pane = group[siblingIndex]
-        const params = pane.params || {}
-        return params.view
-      },
-
-      // Proxied navigation to a given intent. Consider just exposing `router` instead?
-      navigateIntent: this.props.router.navigateIntent
-    }
-
-    this.paneRouterContexts.set(key, ctx)
-    return ctx
-  }
-=======
   getPaneRouterContext = getPaneRouterContextFactory(this)
->>>>>>> 7618cad6
 
   componentDidUpdate(prevProps) {
     if (this.props.panes.length !== prevProps.panes.length) {
@@ -340,13 +200,6 @@
   }
 
   renderPanes() {
-<<<<<<< HEAD
-    const {panes, groupIndexes, keys} = this.props
-    const {isMobile} = this.state
-    const path = []
-
-    const paneGroups = [['']].concat(this.props.router.state.panes || [])
-=======
     const {panes, groupIndexes, keys, router} = this.props
     const {panes: routerPanes} = router.state
     const {isMobile} = this.state
@@ -354,17 +207,10 @@
 
     const paneKeys = ['root'].concat(keys)
     const paneGroups = [[{id: 'root'}]].concat(routerPanes || [])
->>>>>>> 7618cad6
 
     let i = -1
     return paneGroups.reduce((components, group, index) => {
       return components.concat(
-<<<<<<< HEAD
-        group.map((paneId, siblingIndex) => {
-          const pane = panes[++i]
-          const isCollapsed = Boolean(!isMobile && this.state.collapsedPanes[i])
-          const paneKey = `${i}-${keys[i - 1] || 'root'}-${groupIndexes[i - 1]}`
-=======
         group.map((sibling, siblingIndex) => {
           const pane = panes[++i]
           if (!pane) {
@@ -376,7 +222,6 @@
 
           const itemId = paneKeys[i]
           const childItemId = paneKeys[i + 1]
->>>>>>> 7618cad6
 
           // Same pane might appear multiple times, so use index as tiebreaker
           const wrapperKey = pane === LOADING_PANE ? `loading-${i}` : `${i}-${pane.id}`
@@ -390,15 +235,11 @@
               defaultSize={getPaneDefaultSize(pane)}
             >
               <PaneRouterContext.Provider
-<<<<<<< HEAD
-                value={this.getPaneRouterContext(index - 1, siblingIndex, i)}
-=======
                 value={this.getPaneRouterContext({
                   groupIndex: index - 1,
                   siblingIndex,
                   flatIndex: i
                 })}
->>>>>>> 7618cad6
               >
                 {pane === LOADING_PANE ? (
                   <LoadingPane
@@ -414,15 +255,10 @@
                 ) : (
                   <Pane
                     key={paneKey} // Use key to force rerendering pane on ID change
-<<<<<<< HEAD
-                    index={i}
-                    itemId={keys[i - 1]}
-=======
                     paneKey={paneKey}
                     index={i}
                     itemId={itemId}
                     childItemId={childItemId}
->>>>>>> 7618cad6
                     onExpand={this.handlePaneExpand}
                     onCollapse={this.handlePaneCollapse}
                     isCollapsed={isCollapsed}
