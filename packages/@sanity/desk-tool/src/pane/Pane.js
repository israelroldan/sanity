import React from 'react'
import PropTypes from 'prop-types'
import {noop} from 'lodash'
import DocumentsListPane from './DocumentsListPane'
import UserComponentPane from './UserComponentPane'
import UnknownPaneType from './UnknownPaneType'
import DocumentPane from './DocumentPane'
<<<<<<< HEAD
import EditorPane from './EditorPane'
=======
>>>>>>> 7618cad6
import ListPane from './ListPane'

const paneMap = {
  list: ListPane,
  documentList: DocumentsListPane,
  document: DocumentPane,
<<<<<<< HEAD
  editor: EditorPane,
=======
>>>>>>> 7618cad6
  component: UserComponentPane
}

// eslint-disable-next-line react/prefer-stateless-function
export default class Pane extends React.PureComponent {
  static propTypes = {
    index: PropTypes.number,
    title: PropTypes.string,
    type: PropTypes.string.isRequired,
    onCollapse: PropTypes.func,
    onExpand: PropTypes.func
  }

  static defaultProps = {
    title: '',
    index: 0,
    onCollapse: noop,
    onExpand: noop
  }

  handlePaneCollapse = () => this.props.onCollapse(this.props.index)
  handlePaneExpand = () => this.props.onExpand(this.props.index)

  render() {
    const {type} = this.props
    const ActualPane = paneMap[type] || UnknownPaneType
    return (
      <ActualPane
        {...this.props}
        onExpand={this.handlePaneExpand}
        onCollapse={this.handlePaneCollapse}
      />
    )
  }
}<|MERGE_RESOLUTION|>--- conflicted
+++ resolved
@@ -5,20 +5,12 @@
 import UserComponentPane from './UserComponentPane'
 import UnknownPaneType from './UnknownPaneType'
 import DocumentPane from './DocumentPane'
-<<<<<<< HEAD
-import EditorPane from './EditorPane'
-=======
->>>>>>> 7618cad6
 import ListPane from './ListPane'
 
 const paneMap = {
   list: ListPane,
   documentList: DocumentsListPane,
   document: DocumentPane,
-<<<<<<< HEAD
-  editor: EditorPane,
-=======
->>>>>>> 7618cad6
   component: UserComponentPane
 }
 
