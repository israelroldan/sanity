<<<<<<< HEAD
import React from 'react'

export const LOADING_PANE = Symbol('LOADING_PANE')

const missingContext = () => {
  throw new Error('Pane is missing router context')
}

export const PaneRouterContext = React.createContext({
  // Zero-based index (position) of pane, visually
  index: 0,

  // Zero-based index of pane group (within URL structure)
  groupIndex: 0,

  // Zero-based index of pane within sibling group
  siblingIndex: 0,

  // Returns the payload for the current pane
  getPayload: () => missingContext(),

  // Curried StateLink that passes the correct state automatically
  ChildLink: ({childId, childParameters, ...props}) => missingContext(),

  // Get the current pane ID and parameters
  getCurrentPane: missingContext,

  // Replaces the current pane with a new one
  replaceCurrentPane: (itemId, params) => missingContext(),

  // Replace or create a child pane with the given id and parameters
  replaceChildPane: (itemId, params) => missingContext(),

  // Duplicate the current pane, with optional overrides for item ID and parameters
  duplicateCurrentPane: (itemId, params) => missingContext(),

  // Set the current "view" for the pane
  setPaneView: viewId => missingContext(),

  // Proxied navigation to a given intent. Consider just exposing `router` instead?
  navigateIntent: (intentName, params, options = {}) => missingContext()
})
=======
export const LOADING_PANE = Symbol('LOADING_PANE')
export const EMPTY_PARAMS = {}

export {PaneRouterContext, getPaneRouterContextFactory} from './contexts/PaneRouterContext'
>>>>>>> 7618cad6
<|MERGE_RESOLUTION|>--- conflicted
+++ resolved
@@ -1,49 +1,4 @@
-<<<<<<< HEAD
-import React from 'react'
-
-export const LOADING_PANE = Symbol('LOADING_PANE')
-
-const missingContext = () => {
-  throw new Error('Pane is missing router context')
-}
-
-export const PaneRouterContext = React.createContext({
-  // Zero-based index (position) of pane, visually
-  index: 0,
-
-  // Zero-based index of pane group (within URL structure)
-  groupIndex: 0,
-
-  // Zero-based index of pane within sibling group
-  siblingIndex: 0,
-
-  // Returns the payload for the current pane
-  getPayload: () => missingContext(),
-
-  // Curried StateLink that passes the correct state automatically
-  ChildLink: ({childId, childParameters, ...props}) => missingContext(),
-
-  // Get the current pane ID and parameters
-  getCurrentPane: missingContext,
-
-  // Replaces the current pane with a new one
-  replaceCurrentPane: (itemId, params) => missingContext(),
-
-  // Replace or create a child pane with the given id and parameters
-  replaceChildPane: (itemId, params) => missingContext(),
-
-  // Duplicate the current pane, with optional overrides for item ID and parameters
-  duplicateCurrentPane: (itemId, params) => missingContext(),
-
-  // Set the current "view" for the pane
-  setPaneView: viewId => missingContext(),
-
-  // Proxied navigation to a given intent. Consider just exposing `router` instead?
-  navigateIntent: (intentName, params, options = {}) => missingContext()
-})
-=======
 export const LOADING_PANE = Symbol('LOADING_PANE')
 export const EMPTY_PARAMS = {}
 
-export {PaneRouterContext, getPaneRouterContextFactory} from './contexts/PaneRouterContext'
->>>>>>> 7618cad6
+export {PaneRouterContext, getPaneRouterContextFactory} from './contexts/PaneRouterContext'