--- conflicted
+++ resolved
@@ -120,9 +120,6 @@
               S.editor()
                 .documentId(documentId)
                 .schemaType('author')
-<<<<<<< HEAD
-                .child(S.contextualPreviews())
-=======
                 .child(childId => {
                   if (childId === 'preview') {
                     // It's preview time!
@@ -147,7 +144,6 @@
                       </pre>
                     ))
                 })
->>>>>>> c06ededf
             )
       }),
 
